--- conflicted
+++ resolved
@@ -1,1299 +1,3 @@
-<<<<<<< HEAD
-from core.predictor import EnhancedNBAPredictor
-
-def main():
-    seasons = ['2020-21', '2021-22', '2022-23', '2023-24']
-    predictor = EnhancedNBAPredictor(seasons)
-    
-    try:
-        print("Starting NBA prediction model training...")
-        predictor.run_pipeline()
-        print("Model training completed successfully")
-    except Exception as e:
-        print(f"Error during model training: {e}")
-        raise
-
-if __name__ == "__main__":
-    main()
-
-    def _initialize_timezone_map(self) -> Dict:
-        """Initialize timezone mapping for calculations."""
-        return {tz: pytz.timezone(tz) for team in self.team_locations.values()
-                for tz in [team['timezone']]}
-
-    def fetch_games(self) -> Tuple[pd.DataFrame, Dict]:
-        """Fetch NBA games data with detailed statistics and advanced metrics."""
-        print("Fetching basic game data...")
-        all_games = []
-        advanced_metrics = {}
-
-        for season in self.seasons:
-            print(f"Fetching {season} data...")
-            # Basic game data
-            games = leaguegamefinder.LeagueGameFinder(
-                season_nullable=season,
-                season_type_nullable='Regular Season'
-            ).get_data_frames()[0]
-            all_games.append(games)
-
-            # Advanced metrics
-            metrics = self.fetch_advanced_metrics(season)
-            if not metrics.empty:
-                advanced_metrics[season] = metrics
-
-            time.sleep(1)
-
-        df = pd.concat(all_games, ignore_index=True)
-        df['GAME_DATE'] = pd.to_datetime(df['GAME_DATE'])
-
-        # Split into home/away
-        home = df[df['MATCHUP'].str.contains('vs')].copy()
-        away = df[df['MATCHUP'].str.contains('@')].copy()
-
-        # Enhanced columns list including advanced stats
-        basic_cols = [
-            'GAME_ID', 'GAME_DATE', 'TEAM_ID', 'TEAM_NAME', 'WL',
-            'PTS', 'FG_PCT', 'FT_PCT', 'FG3_PCT', 'AST', 'REB', 'TOV',
-            'PLUS_MINUS', 'FG3A', 'FG3M', 'FGA', 'FGM', 'FTA', 'FTM',
-            'OREB', 'DREB', 'STL', 'BLK', 'PF'
-        ]
-
-        # Merge games data
-        games = pd.merge(
-            home[basic_cols].add_suffix('_HOME'),
-            away[basic_cols].add_suffix('_AWAY'),
-            left_on=['GAME_ID_HOME'],
-            right_on=['GAME_ID_AWAY']
-        )
-
-        games = games.sort_values('GAME_DATE_HOME')
-        print(f"Retrieved {len(games)} games with enhanced statistics")
-
-        return games, advanced_metrics
-
-    def fetch_advanced_metrics(self, season: str) -> pd.DataFrame:
-        """Fetch advanced team metrics for a given season.
-
-        Args:
-            season (str): NBA season in format 'YYYY-YY'
-
-        Returns:
-            pd.DataFrame: Advanced team metrics or empty DataFrame if fetch fails
-        """
-        try:
-            from nba_api.stats.endpoints import teamestimatedmetrics
-
-            print(f"Fetching advanced metrics for {season}...")
-            metrics = teamestimatedmetrics.TeamEstimatedMetrics(
-                season=season,
-                season_type='Regular Season'
-            ).get_data_frames()[0]
-
-            print(f"Successfully fetched advanced metrics for {season}")
-            time.sleep(1)  # Respect API rate limits
-            return metrics
-
-        except ImportError:
-            print(f"Warning: teamestimatedmetrics endpoint not available - skipping advanced metrics for {season}")
-            return pd.DataFrame()
-
-        except Exception as e:
-            print(f"Warning: Could not fetch advanced metrics for {season} - {str(e)}")
-            return pd.DataFrame()
-
-    def calculate_team_stats(self, games: pd.DataFrame) -> pd.DataFrame:
-        """Calculate enhanced team statistics using vectorized operations."""
-        print("Calculating advanced team statistics...")
-
-        # Initialize features DataFrame and ensure proper sorting
-        features = pd.DataFrame()
-        features['GAME_DATE'] = pd.to_datetime(games['GAME_DATE_HOME'])
-        features['TEAM_ID_HOME'] = games['TEAM_ID_HOME']
-        features['TEAM_ID_AWAY'] = games['TEAM_ID_AWAY']
-        features['TARGET'] = (games['WL_HOME'] == 'W').astype(int)
-
-        # Ensure proper sorting of features DataFrame
-        features = features.sort_values(['GAME_DATE', 'TEAM_ID_HOME', 'TEAM_ID_AWAY'])
-
-        # Calculate advanced stats for all games
-        advanced_stats = games.apply(self.calculate_advanced_stats, axis=1)
-        advanced_df = pd.DataFrame(advanced_stats.tolist())
-
-        # Combine games with advanced stats
-        enhanced_games = pd.concat([games, advanced_df], axis=1)
-
-        # Create unified team games dataframe
-        home_games = enhanced_games[[col for col in enhanced_games.columns if '_HOME' in col]].copy()
-        away_games = enhanced_games[[col for col in enhanced_games.columns if '_AWAY' in col]].copy()
-
-        # Rename columns to remove HOME/AWAY suffix for processing
-        home_games.columns = [col.replace('_HOME', '') for col in home_games.columns]
-        away_games.columns = [col.replace('_AWAY', '') for col in away_games.columns]
-
-        # Add location indicator
-        home_games['IS_HOME'] = 1
-        away_games['IS_HOME'] = 0
-
-        # Combine all games for each team
-        team_games = pd.concat([home_games, away_games])
-        team_games['WIN'] = (team_games['WL'] == 'W').astype(int)
-        team_games = team_games.sort_values(['TEAM_ID', 'GAME_DATE'])
-
-        # Calculate rest days for each team
-        team_games['REST_DAYS'] = team_games.groupby('TEAM_ID')['GAME_DATE'].diff().dt.days.fillna(7)
-
-        # Create separate rest days dataframes for home and away teams
-        rest_days_home = team_games[['TEAM_ID', 'GAME_DATE', 'REST_DAYS']].copy()
-        rest_days_away = rest_days_home.copy()
-
-        rest_days_home.columns = ['TEAM_ID_HOME', 'GAME_DATE', 'REST_DAYS_HOME']
-        rest_days_away.columns = ['TEAM_ID_AWAY', 'GAME_DATE', 'REST_DAYS_AWAY']
-
-        # Merge rest days into features
-        features = pd.merge_asof(
-            features.sort_values(['GAME_DATE', 'TEAM_ID_HOME']),
-            rest_days_home.sort_values(['GAME_DATE', 'TEAM_ID_HOME']),
-            on='GAME_DATE',
-            by='TEAM_ID_HOME',
-            direction='backward'
-        )
-
-        features = pd.merge_asof(
-            features.sort_values(['GAME_DATE', 'TEAM_ID_AWAY']),
-            rest_days_away.sort_values(['GAME_DATE', 'TEAM_ID_AWAY']),
-            on='GAME_DATE',
-            by='TEAM_ID_AWAY',
-            direction='backward'
-        )
-
-        # Calculate additional metrics
-        team_games['PACE'] = team_games['FGA'] + 0.4 * team_games['FTA'] - 1.07 * (
-            team_games['OREB'] / (team_games['OREB'] + team_games['DREB'])
-        ) * (team_games['FGA'] - team_games['FGM']) + team_games['TOV']
-
-        # Calculate rolling stats for each window
-        for window in self.lookback_windows:
-            print(f"Processing {window}-day window...")
-
-            stats_df = team_games.set_index('GAME_DATE').sort_index()
-
-            # Rolling statistics
-            rolling_stats = stats_df.groupby('TEAM_ID').rolling(
-                window=f'{window}D',
-                min_periods=1,
-                closed='left'
-            ).agg({
-                'WIN': ['count', 'mean'],
-                'IS_HOME': 'mean',
-                'PTS': ['mean', 'std'],
-                'OFF_RTG': ['mean', 'std'],
-                'DEF_RTG': ['mean', 'std'],
-                'NET_RTG': 'mean',
-                'EFG_PCT': 'mean',
-                'TS_PCT': 'mean',
-                'PACE': 'mean',
-                'AST': 'mean',
-                'TOV': 'mean',
-                'OREB': 'mean',
-                'DREB': 'mean',
-                'STL': 'mean',
-                'BLK': 'mean'
-            })
-
-            # Flatten multi-index columns
-            rolling_stats.columns = [
-                f"{col[0]}_{col[1]}" if col[1] != '' else col[0]
-                for col in rolling_stats.columns
-            ]
-
-            rolling_stats = rolling_stats.reset_index()
-            rolling_stats['GAME_DATE'] = pd.to_datetime(rolling_stats['GAME_DATE'])
-
-            # Calculate fatigue (games in last 7 days)
-            games_last_7 = stats_df.groupby('TEAM_ID').rolling('7D', closed='left').count()['WIN']
-            rolling_stats['FATIGUE'] = games_last_7.reset_index()['WIN']
-
-            # Add streak information
-            streak_data = team_games.sort_values(['TEAM_ID', 'GAME_DATE']).groupby('TEAM_ID')['WIN']
-            streak_lengths = streak_data.rolling(window=10, min_periods=1, closed='left').apply(
-                lambda x: (x == x.iloc[-1]).sum() if len(x) > 0 else 0
-            )
-            rolling_stats['STREAK'] = streak_lengths.reset_index()['WIN']
-
-            # Create separate home and away stats
-            home_stats = rolling_stats.copy()
-            away_stats = rolling_stats.copy()
-
-            # Rename columns with window and location suffix
-            home_cols = {
-                col: f"{col}_HOME_{window}D" if col not in ['TEAM_ID', 'GAME_DATE'] else col
-                for col in home_stats.columns
-            }
-            away_cols = {
-                col: f"{col}_AWAY_{window}D" if col not in ['TEAM_ID', 'GAME_DATE'] else col
-                for col in away_stats.columns
-            }
-
-            home_stats = home_stats.rename(columns=home_cols)
-            home_stats = home_stats.rename(columns={'TEAM_ID': 'TEAM_ID_HOME'})
-
-            away_stats = away_stats.rename(columns=away_cols)
-            away_stats = away_stats.rename(columns={'TEAM_ID': 'TEAM_ID_AWAY'})
-
-            # Ensure proper sorting for merge_asof
-            home_stats = home_stats.sort_values(['GAME_DATE', 'TEAM_ID_HOME'])
-            away_stats = away_stats.sort_values(['GAME_DATE', 'TEAM_ID_AWAY'])
-
-            # Merge with features
-            features = pd.merge_asof(
-                features.sort_values(['GAME_DATE', 'TEAM_ID_HOME']),
-                home_stats,
-                on='GAME_DATE',
-                by='TEAM_ID_HOME',
-                direction='backward'
-            )
-
-            features = pd.merge_asof(
-                features.sort_values(['GAME_DATE', 'TEAM_ID_AWAY']),
-                away_stats,
-                on='GAME_DATE',
-                by='TEAM_ID_AWAY',
-                direction='backward'
-            )
-
-        # Calculate head-to-head features
-        h2h_stats = self.calculate_h2h_features(games)
-
-        # Sort both DataFrames before merging
-        features = features.sort_values(['TEAM_ID_HOME', 'TEAM_ID_AWAY', 'GAME_DATE'])
-        h2h_stats = h2h_stats.sort_values(['TEAM_ID_HOME', 'TEAM_ID_AWAY', 'GAME_DATE'])
-
-        features = features.merge(
-            h2h_stats,
-            on=['TEAM_ID_HOME', 'TEAM_ID_AWAY', 'GAME_DATE'],
-            how='left'
-        )
-
-        return features.fillna(0)
-
-    def calculate_advanced_stats(self, row: pd.Series) -> Dict:
-        """Calculate advanced basketball statistics for a single game."""
-        stats = {}
-
-        # Offensive Rating (Points per 100 possessions)
-        possessions = (
-            0.5 * ((row['FGA_HOME'] + 0.4 * row['FTA_HOME'] - 1.07 *
-                    (row['OREB_HOME'] / (row['OREB_HOME'] + row['DREB_AWAY'])) *
-                    (row['FGA_HOME'] - row['FGM_HOME']) + row['TOV_HOME']) +
-                   (row['FGA_AWAY'] + 0.4 * row['FTA_AWAY'] - 1.07 *
-                    (row['OREB_AWAY'] / (row['OREB_AWAY'] + row['DREB_HOME'])) *
-                    (row['FGA_AWAY'] - row['FGM_AWAY']) + row['TOV_AWAY'])))
-
-        stats['OFF_RTG_HOME'] = 100 * row['PTS_HOME'] / possessions if possessions > 0 else 0
-        stats['OFF_RTG_AWAY'] = 100 * row['PTS_AWAY'] / possessions if possessions > 0 else 0
-
-        # Effective Field Goal Percentage
-        stats['EFG_PCT_HOME'] = (row['FGM_HOME'] + 0.5 * row['FG3M_HOME']) / row['FGA_HOME'] if row['FGA_HOME'] > 0 else 0
-        stats['EFG_PCT_AWAY'] = (row['FGM_AWAY'] + 0.5 * row['FG3M_AWAY']) / row['FGA_AWAY'] if row['FGA_AWAY'] > 0 else 0
-
-        # True Shooting Percentage
-        ts_attempts_home = row['FGA_HOME'] + 0.44 * row['FTA_HOME']
-        ts_attempts_away = row['FGA_AWAY'] + 0.44 * row['FTA_AWAY']
-        stats['TS_PCT_HOME'] = (row['PTS_HOME'] / (2 * ts_attempts_home)) if ts_attempts_home > 0 else 0
-        stats['TS_PCT_AWAY'] = (row['PTS_AWAY'] / (2 * ts_attempts_away)) if ts_attempts_away > 0 else 0
-
-        # Defensive Rating (Points allowed per 100 possessions)
-        stats['DEF_RTG_HOME'] = stats['OFF_RTG_AWAY']
-        stats['DEF_RTG_AWAY'] = stats['OFF_RTG_HOME']
-
-        # Net Rating
-        stats['NET_RTG_HOME'] = stats['OFF_RTG_HOME'] - stats['DEF_RTG_HOME']
-        stats['NET_RTG_AWAY'] = stats['OFF_RTG_AWAY'] - stats['DEF_RTG_AWAY']
-
-        return stats
-
-    def calculate_h2h_features(self, games: pd.DataFrame) -> pd.DataFrame:
-        """Calculate head-to-head statistics between teams using highly optimized operations."""
-        print("Calculating head-to-head features using optimized method...")
-
-        # Convert to datetime
-        games = games.copy()
-        games['GAME_DATE_HOME'] = pd.to_datetime(games['GAME_DATE_HOME'])
-
-        # Create forward matches dataframe
-        forward_matches = pd.DataFrame({
-            'date': games['GAME_DATE_HOME'],
-            'team1': games['TEAM_ID_HOME'],
-            'team2': games['TEAM_ID_AWAY'],
-            'win': games['WL_HOME'] == 'W'
-        }).reset_index(drop=True)
-
-        # Create reverse matches dataframe
-        reverse_matches = pd.DataFrame({
-            'date': games['GAME_DATE_HOME'],
-            'team1': games['TEAM_ID_AWAY'],
-            'team2': games['TEAM_ID_HOME'],
-            'win': games['WL_HOME'] != 'W'
-        }).reset_index(drop=True)
-
-        # Combine all matchups
-        all_matches = pd.concat([forward_matches, reverse_matches], ignore_index=True)
-        all_matches = all_matches.sort_values('date').reset_index(drop=True)
-
-        # Initialize results DataFrame
-        results = pd.DataFrame({
-            'GAME_DATE': games['GAME_DATE_HOME'],
-            'TEAM_ID_HOME': games['TEAM_ID_HOME'],
-            'TEAM_ID_AWAY': games['TEAM_ID_AWAY'],
-            'H2H_GAMES': 0,
-            'H2H_WIN_PCT': 0.5,
-            'DAYS_SINCE_H2H': 365,
-            'LAST_GAME_HOME': 0
-        })
-
-        # Process each game
-        for idx in range(len(games)):
-            current_date = games.iloc[idx]['GAME_DATE_HOME']
-            home_team = games.iloc[idx]['TEAM_ID_HOME']
-            away_team = games.iloc[idx]['TEAM_ID_AWAY']
-
-            # Find previous matchups
-            previous_matches = all_matches[
-                (all_matches['date'] < current_date) &
-                (
-                    ((all_matches['team1'] == home_team) & (all_matches['team2'] == away_team)) |
-                    ((all_matches['team1'] == away_team) & (all_matches['team2'] == home_team))
-                )
-            ]
-
-            if len(previous_matches) > 0:
-                # Calculate head-to-head stats
-                previous_matches = previous_matches.sort_values('date')
-                last_match = previous_matches.iloc[-1]
-
-                h2h_games = len(previous_matches)
-                home_perspective_matches = previous_matches[previous_matches['team1'] == home_team]
-                h2h_win_pct = len(home_perspective_matches[home_perspective_matches['win']]) / h2h_games
-                days_since = (current_date - last_match['date']).days
-                last_game_home = int(last_match['team1'] == home_team)
-
-                # Update results
-                results.iloc[idx, results.columns.get_loc('H2H_GAMES')] = h2h_games
-                results.iloc[idx, results.columns.get_loc('H2H_WIN_PCT')] = h2h_win_pct
-                results.iloc[idx, results.columns.get_loc('DAYS_SINCE_H2H')] = days_since
-                results.iloc[idx, results.columns.get_loc('LAST_GAME_HOME')] = last_game_home
-
-        print(f"Calculated head-to-head features for {len(results)} matchups")
-        return results
-
-    def prepare_features(self, stats_df: pd.DataFrame) -> tuple:
-        """Prepare enhanced features with advanced metrics and interaction terms."""
-        print("Preparing enhanced feature set...")
-
-        # Helper function to safely divide
-        def safe_divide(a, b, fill_value=0):
-            # Convert inputs to pandas Series if they aren't already
-            if not isinstance(a, pd.Series):
-                a = pd.Series(a, index=stats_df.index)
-            if not isinstance(b, pd.Series):
-                b = pd.Series(b, index=stats_df.index)
-
-            # Fill NA values
-            a = a.fillna(0)
-            b = b.fillna(1)  # Use 1 for denominator to avoid division by zero
-
-            # Convert to numpy arrays
-            a_array = np.asarray(a.astype(float))
-            b_array = np.asarray(b.astype(float))
-
-            # Perform division
-            with np.errstate(divide='ignore', invalid='ignore'):
-                result = np.divide(a_array, b_array)
-                mask = ~np.isfinite(result)
-                result[mask] = fill_value
-
-            return pd.Series(result, index=stats_df.index)
-
-        feature_dict = {}
-
-        # Process each time window
-        for window in self.lookback_windows:
-            print(f"Processing {window}-day window features...")
-
-            window_str = f'_{window}D'
-
-            # Helper function to get stats safely with window parameter
-            def get_stat(stat_name, side, window_size=None, default=0):
-                if window_size is None:
-                    window_size = window
-                col_name = f"{stat_name}_{side}_{window_size}D"
-                return stats_df[col_name].fillna(default) if col_name in stats_df else pd.Series(default, index=stats_df.index)
-
-            # Basic win percentage features
-            home_win_pct = get_stat('WIN_mean', 'HOME')
-            away_win_pct = get_stat('WIN_mean', 'AWAY')
-
-            feature_dict.update({
-                f'WIN_PCT_DIFF{window_str}': home_win_pct - away_win_pct,
-                f'WIN_PCT_HOME{window_str}': home_win_pct,
-                f'WIN_PCT_AWAY{window_str}': away_win_pct,
-            })
-
-            # Advanced metric differentials
-            for metric in ['OFF_RTG', 'DEF_RTG', 'NET_RTG', 'PACE']:
-                home_stat = get_stat(f'{metric}_mean', 'HOME')
-                away_stat = get_stat(f'{metric}_mean', 'AWAY')
-                feature_dict[f'{metric}_DIFF{window_str}'] = home_stat - away_stat
-
-            # Efficiency and consistency metrics
-            home_pts = get_stat('PTS_mean', 'HOME')
-            away_pts = get_stat('PTS_mean', 'AWAY')
-            home_tov = get_stat('TOV_mean', 'HOME', default=1)
-            away_tov = get_stat('TOV_mean', 'AWAY', default=1)
-
-            feature_dict.update({
-                f'EFF_DIFF{window_str}': safe_divide(home_pts, home_tov) - safe_divide(away_pts, away_tov),
-                f'HOME_CONSISTENCY{window_str}': safe_divide(
-                    get_stat('PTS_std', 'HOME'),
-                    home_pts,
-                    fill_value=1
-                ),
-                f'AWAY_CONSISTENCY{window_str}': safe_divide(
-                    get_stat('PTS_std', 'AWAY'),
-                    away_pts,
-                    fill_value=1
-                )
-            })
-
-            # Fatigue features
-            feature_dict[f'FATIGUE_DIFF{window_str}'] = (
-                get_stat('FATIGUE', 'HOME') - get_stat('FATIGUE', 'AWAY')
-            )
-
-            # Calculate momentum features if not shortest window
-            if window != min(self.lookback_windows):
-                # Get base window stats
-                home_win_base = get_stat('WIN_mean', 'HOME', window_size=min(self.lookback_windows))
-                away_win_base = get_stat('WIN_mean', 'AWAY', window_size=min(self.lookback_windows))
-                home_pts_base = get_stat('PTS_mean', 'HOME', window_size=min(self.lookback_windows))
-                away_pts_base = get_stat('PTS_mean', 'AWAY', window_size=min(self.lookback_windows))
-
-                feature_dict.update({
-                    f'WIN_MOMENTUM{window_str}': (
-                        safe_divide(home_win_pct, home_win_base) -
-                        safe_divide(away_win_pct, away_win_base)
-                    ),
-                    f'SCORING_MOMENTUM{window_str}': (
-                        safe_divide(home_pts, home_pts_base) -
-                        safe_divide(away_pts, away_pts_base)
-                    )
-                })
-
-        # Rest features (not window dependent)
-        rest_days_home = stats_df['REST_DAYS_HOME'].fillna(0)
-        rest_days_away = stats_df['REST_DAYS_AWAY'].fillna(0)
-        feature_dict['REST_DIFF'] = rest_days_home - rest_days_away
-
-        # Head-to-head features
-        h2h_win_pct = stats_df['H2H_WIN_PCT'].fillna(0.5)
-        h2h_games = stats_df['H2H_GAMES'].fillna(0)
-        days_since_h2h = stats_df['DAYS_SINCE_H2H'].fillna(365)
-        last_game_home = stats_df['LAST_GAME_HOME'].fillna(0)
-
-        feature_dict.update({
-            'H2H_WIN_PCT': h2h_win_pct,
-            'H2H_GAMES': h2h_games,
-            'DAYS_SINCE_H2H': days_since_h2h,
-            'LAST_GAME_HOME_ADVANTAGE': last_game_home
-        })
-
-        # Composite features
-        min_window = min(self.lookback_windows)
-        max_window = max(self.lookback_windows)
-
-        feature_dict.update({
-            'RECENT_VS_LONG_TERM_HOME': safe_divide(
-                get_stat('WIN_mean', 'HOME', window_size=min_window),
-                get_stat('WIN_mean', 'HOME', window_size=max_window)
-            ),
-            'RECENT_VS_LONG_TERM_AWAY': safe_divide(
-                get_stat('WIN_mean', 'AWAY', window_size=min_window),
-                get_stat('WIN_mean', 'AWAY', window_size=max_window)
-            ),
-            'HOME_AWAY_CONSISTENCY_30D': np.abs(
-                get_stat('WIN_mean', 'HOME', window_size=30) -
-                get_stat('WIN_mean', 'AWAY', window_size=30)
-            )
-        })
-
-        # H2H recency interaction
-        feature_dict['H2H_RECENCY_WEIGHT'] = safe_divide(
-            h2h_win_pct,
-            np.log1p(days_since_h2h),
-            fill_value=0.5
-        )
-
-        # Create features DataFrame
-        features = pd.DataFrame(feature_dict)
-
-        # Clean up the data
-        features = features.replace([np.inf, -np.inf], np.nan)
-        features = features.fillna(0)
-
-        # Clip extreme values
-        for col in features.columns:
-            q1 = features[col].quantile(0.01)
-            q99 = features[col].quantile(0.99)
-            features[col] = features[col].clip(q1, q99)
-
-        # Print feature summary
-        print(f"\nCreated {len(features.columns)} features:")
-        feature_groups = {
-            'WIN_PCT': 'Win percentage and momentum',
-            'RTG': 'Rating metrics (OFF/DEF/NET)',
-            'EFF': 'Efficiency metrics',
-            'MOMENTUM': 'Momentum and consistency',
-            'REST': 'Rest and fatigue',
-            'H2H': 'Head-to-head matchups'
-        }
-
-        for prefix, description in feature_groups.items():
-            related_features = [col for col in features.columns if prefix in col]
-            print(f"{description}: {len(related_features)} features")
-
-        return features, stats_df['TARGET']
-
-    def calculate_travel_impact(self, row: pd.Series) -> Dict:
-            """Calculate travel distance and timezone changes between games."""
-            try:
-                # Extract team abbreviations - handle both full names and abbreviations
-                def get_team_abbrev(team_id):
-                    # Map of common team IDs to abbreviations
-                    team_map = {
-                        1610612737: 'ATL', 1610612738: 'BOS', 1610612751: 'BKN',
-                        1610612766: 'CHA', 1610612741: 'CHI', 1610612739: 'CLE',
-                        1610612742: 'DAL', 1610612743: 'DEN', 1610612765: 'DET',
-                        1610612744: 'GSW', 1610612745: 'HOU', 1610612754: 'IND',
-                        1610612746: 'LAC', 1610612747: 'LAL', 1610612763: 'MEM',
-                        1610612748: 'MIA', 1610612749: 'MIL', 1610612750: 'MIN',
-                        1610612740: 'NOP', 1610612752: 'NYK', 1610612760: 'OKC',
-                        1610612753: 'ORL', 1610612755: 'PHI', 1610612756: 'PHX',
-                        1610612757: 'POR', 1610612758: 'SAC', 1610612759: 'SAS',
-                        1610612761: 'TOR', 1610612762: 'UTA', 1610612764: 'WAS'
-                    }
-                    return team_map.get(team_id, 'UNK')
-
-                home_team = get_team_abbrev(row['TEAM_ID_HOME'])
-                away_team = get_team_abbrev(row['TEAM_ID_AWAY'])
-
-                if home_team == 'UNK' or away_team == 'UNK':
-                    return {'distance': 0, 'timezone_diff': 0}
-
-                if home_team not in self.team_locations or away_team not in self.team_locations:
-                    return {'distance': 0, 'timezone_diff': 0}
-
-                # Calculate distance
-                home_coords = self.team_locations[home_team]['coords']
-                away_coords = self.team_locations[away_team]['coords']
-                distance = geodesic(home_coords, away_coords).miles
-
-                # Calculate timezone difference
-                home_tz = self.timezone_map[self.team_locations[home_team]['timezone']]
-                away_tz = self.timezone_map[self.team_locations[away_team]['timezone']]
-
-                if 'GAME_DATE' in row:
-                    game_date = pd.to_datetime(row['GAME_DATE'])
-                elif 'GAME_DATE_HOME' in row:
-                    game_date = pd.to_datetime(row['GAME_DATE_HOME'])
-                else:
-                    game_date = pd.Timestamp.now()
-
-                # Account for daylight savings
-                home_dt = home_tz.localize(game_date)
-                away_dt = away_tz.localize(game_date)
-                timezone_diff = (home_dt.utcoffset() - away_dt.utcoffset()).total_seconds() / 3600
-
-                return {'distance': distance, 'timezone_diff': timezone_diff}
-
-            except Exception as e:
-                print(f"Error calculating travel impact: {e}")
-                return {'distance': 0, 'timezone_diff': 0}
-
-    def fetch_player_availability(self, season: str) -> pd.DataFrame:
-        """Fetch player availability data for a season."""
-        try:
-            # Typically connects to the NBA API's injury reports
-            # For demonstration, I created a simplified structure
-            return pd.DataFrame({
-                'GAME_ID': [],
-                'TEAM_ID': [],
-                'PLAYERS_AVAILABLE': [],
-                'STARTERS_AVAILABLE': [],
-                'ROTATION_STRENGTH': []  # Calculated based on available players' stats
-            })
-        except Exception as e:
-            print(f"Error fetching player availability: {e}")
-            return pd.DataFrame()
-
-    def calculate_enhanced_h2h_features(self, games: pd.DataFrame) -> pd.DataFrame:
-        """Calculate enhanced head-to-head features with detailed matchup analysis."""
-        print("Calculating enhanced head-to-head features...")
-
-        # Create a copy of games for manipulation
-        h2h_features = games.copy()
-
-        # Calculate basic H2H stats
-        h2h_stats = defaultdict(lambda: defaultdict(list))
-
-        for _, game in games.iterrows():
-            home_team = game['TEAM_ID_HOME']
-            away_team = game['TEAM_ID_AWAY']
-            game_date = pd.to_datetime(game['GAME_DATE_HOME'])
-
-            # Store game result
-            h2h_stats[(home_team, away_team)]['dates'].append(game_date)
-            h2h_stats[(home_team, away_team)]['margins'].append(
-                game['PTS_HOME'] - game['PTS_AWAY']
-            )
-            h2h_stats[(home_team, away_team)]['home_wins'].append(
-                1 if game['WL_HOME'] == 'W' else 0
-            )
-
-        # Calculate enhanced H2H features
-        h2h_features_list = []
-
-        for _, game in games.iterrows():
-            home_team = game['TEAM_ID_HOME']
-            away_team = game['TEAM_ID_AWAY']
-            game_date = pd.to_datetime(game['GAME_DATE_HOME'])
-
-            # Get previous matchups
-            prev_dates = [d for d in h2h_stats[(home_team, away_team)]['dates']
-                         if d < game_date]
-
-            if not prev_dates:
-                h2h_features_list.append({
-                    'GAME_DATE': game_date,
-                    'TEAM_ID_HOME': home_team,
-                    'TEAM_ID_AWAY': away_team,
-                    'H2H_GAMES': 0,
-                    'H2H_WIN_PCT': 0.5,
-                    'H2H_AVG_MARGIN': 0,
-                    'H2H_STREAK': 0,
-                    'H2H_HOME_ADVANTAGE': 0,
-                    'H2H_MOMENTUM': 0
-                })
-                continue
-
-            # Calculate enhanced stats
-            recent_idx = [i for i, d in enumerate(prev_dates)
-                         if (game_date - d).days <= 365]
-
-            if recent_idx:
-                recent_margins = [h2h_stats[(home_team, away_team)]['margins'][i]
-                                for i in recent_idx]
-                recent_wins = [h2h_stats[(home_team, away_team)]['home_wins'][i]
-                             for i in recent_idx]
-
-                # Calculate streak (last 5 games)
-                streak = sum(1 for w in recent_wins[-5:] if w == 1)
-
-                # Calculate momentum (weighted recent performance)
-                weights = np.exp(-np.arange(len(recent_wins)) / 5)  # Exponential decay
-                momentum = np.average(recent_wins, weights=weights) if len(recent_wins) > 0 else 0.5
-
-                h2h_features_list.append({
-                    'GAME_DATE': game_date,
-                    'TEAM_ID_HOME': home_team,
-                    'TEAM_ID_AWAY': away_team,
-                    'H2H_GAMES': len(recent_idx),
-                    'H2H_WIN_PCT': np.mean(recent_wins),
-                    'H2H_AVG_MARGIN': np.mean(recent_margins),
-                    'H2H_STREAK': streak,
-                    'H2H_HOME_ADVANTAGE': np.mean([w for i, w in enumerate(recent_wins)
-                                                 if recent_margins[i] > 0]),
-                    'H2H_MOMENTUM': momentum
-                })
-            else:
-                h2h_features_list.append({
-                    'GAME_DATE': game_date,
-                    'TEAM_ID_HOME': home_team,
-                    'TEAM_ID_AWAY': away_team,
-                    'H2H_GAMES': 0,
-                    'H2H_WIN_PCT': 0.5,
-                    'H2H_AVG_MARGIN': 0,
-                    'H2H_STREAK': 0,
-                    'H2H_HOME_ADVANTAGE': 0,
-                    'H2H_MOMENTUM': 0.5
-                })
-
-        return pd.DataFrame(h2h_features_list)
-
-    def train_deep_model(self, X: pd.DataFrame) -> Tuple[List, List]:
-            """Train deep neural network model with enhanced architecture."""
-            print("\nTraining deep neural network model...")
-
-            # Extract target variable
-            y = X['TARGET']
-            X = X.drop(['TARGET', 'GAME_DATE'], axis=1, errors='ignore')
-
-            print(f"Training deep model with {len(X)} samples and {len(X.columns)} features")
-
-            device = torch.device("cuda" if torch.cuda.is_available() else "cpu")
-            print(f"Using device: {device}")
-
-            models = []
-            scalers = []
-            fold_metrics = []
-            tscv = TimeSeriesSplit(n_splits=5)
-
-            for fold, (train_idx, val_idx) in enumerate(tscv.split(X), 1):
-                print(f"\nTraining deep model fold {fold}...")
-
-                # Prepare data
-                X_train, X_val = X.iloc[train_idx], X.iloc[val_idx]
-                y_train, y_val = y.iloc[train_idx], y.iloc[val_idx]
-
-                # Scale features
-                scaler = StandardScaler()
-                X_train_scaled = scaler.fit_transform(X_train)
-                X_val_scaled = scaler.transform(X_val)
-
-                # Convert to PyTorch tensors
-                X_train_tensor = torch.FloatTensor(X_train_scaled).to(device)
-                y_train_tensor = torch.LongTensor(y_train.values).to(device)
-                X_val_tensor = torch.FloatTensor(X_val_scaled).to(device)
-                y_val_tensor = torch.LongTensor(y_val.values).to(device)
-
-                # Initialize model
-                model = DeepNBAPredictor(X_train.shape[1]).to(device)
-                criterion = nn.CrossEntropyLoss()
-                optimizer = optim.Adam(model.parameters(), lr=0.001, weight_decay=1e-5)
-                scheduler = optim.lr_scheduler.ReduceLROnPlateau(optimizer, patience=5)
-
-                # Training loop
-                best_val_loss = float('inf')
-                patience = 10
-                patience_counter = 0
-                best_metrics = None
-
-                for epoch in range(100):
-                    # Training
-                    model.train()
-                    optimizer.zero_grad()
-                    outputs = model(X_train_tensor)
-                    loss = criterion(outputs, y_train_tensor)
-                    loss.backward()
-                    optimizer.step()
-
-                    # Validation
-                    model.eval()
-                    with torch.no_grad():
-                        val_outputs = model(X_val_tensor)
-                        val_loss = criterion(val_outputs, y_val_tensor)
-                        val_preds = torch.softmax(val_outputs, dim=1)[:, 1].cpu().numpy()
-                        val_pred_binary = (val_preds > 0.5).astype(int)
-
-                        # Calculate metrics
-                        acc = accuracy_score(y_val, val_pred_binary)
-                        brier = brier_score_loss(y_val, val_preds)
-                        auc = roc_auc_score(y_val, val_preds)
-
-                        # Store best metrics
-                        if val_loss < best_val_loss:
-                            best_val_loss = val_loss
-                            patience_counter = 0
-                            best_model_state = model.state_dict().copy()
-                            best_metrics = {
-                                'accuracy': acc,
-                                'brier_score': brier,
-                                'auc': auc
-                            }
-                        else:
-                            patience_counter += 1
-
-                    # Update learning rate
-                    scheduler.step(val_loss)
-
-                    # Early stopping check
-                    if patience_counter >= patience:
-                        print(f"Early stopping at epoch {epoch}")
-                        break
-
-                # Load best model
-                model.load_state_dict(best_model_state)
-                models.append(model)
-                scalers.append(scaler)
-                fold_metrics.append(best_metrics)
-
-                print(f"Fold {fold} Best Metrics:")
-                print(f"Accuracy: {best_metrics['accuracy']:.3f}")
-                print(f"Brier Score: {best_metrics['brier_score']:.3f}")
-                print(f"AUC-ROC: {best_metrics['auc']:.3f}")
-
-            # Print overall performance
-            print("\nOverall Deep Model Performance:")
-            metrics_df = pd.DataFrame(fold_metrics)
-            for metric in metrics_df.columns:
-                mean_val = metrics_df[metric].mean()
-                std_val = metrics_df[metric].std()
-                print(f"{metric}: {mean_val:.3f} ± {std_val:.3f}")
-
-            return models, scalers
-
-    def calculate_position_metrics(self, games: pd.DataFrame) -> pd.DataFrame:
-        """Calculate position-specific performance metrics."""
-        print("Calculating position-specific metrics...")
-
-        position_metrics = pd.DataFrame()
-
-        try:
-            # Group players by primary position
-            positions = {
-                'Guards': ['PG', 'SG'],
-                'Wings': ['SF', 'SG'],
-                'Bigs': ['PF', 'C']
-            }
-
-            # Initialize metrics for each position group
-            for team_type in ['HOME', 'AWAY']:
-                for pos_group in positions:
-                    position_metrics[f'{pos_group}_EFF_{team_type}'] = 0
-                    position_metrics[f'{pos_group}_USAGE_{team_type}'] = 0
-                    position_metrics[f'{pos_group}_DEF_RTG_{team_type}'] = 0
-
-            # Calculate metrics based on available boxscore data
-            for _, game in games.iterrows():
-                for team_type in ['HOME', 'AWAY']:
-                    team_metrics = self._calculate_team_position_metrics(game, team_type)
-                    for metric, value in team_metrics.items():
-                        position_metrics.at[game.name, metric] = value
-
-        except Exception as e:
-            print(f"Error calculating position metrics: {e}")
-
-        return position_metrics
-
-    def calculate_seasonal_trends(self, games: pd.DataFrame) -> pd.DataFrame:
-        """Calculate seasonal trend adjustments."""
-        print("Calculating seasonal trends...")
-
-        seasonal_trends = pd.DataFrame()
-
-        try:
-            # Convert game dates to day of season
-            season_start = games['GAME_DATE_HOME'].min()
-            games['DAYS_INTO_SEASON'] = (games['GAME_DATE_HOME'] - season_start).dt.days
-
-            # Calculate rolling averages with seasonal weights
-            for window in [14, 30, 60]:
-                # Apply exponential weighting based on recency
-                weights = np.exp(-np.arange(window) / (window/2))
-
-                for team_type in ['HOME', 'AWAY']:
-                    # Offensive trends
-                    seasonal_trends[f'OFF_TREND_{team_type}_{window}D'] = (
-                        games.groupby('TEAM_ID_' + team_type)['PTS_' + team_type]
-                        .rolling(window, min_periods=1)
-                        .apply(lambda x: np.average(x, weights=weights[-len(x):]))
-                        .reset_index(0, drop=True)
-                    )
-
-                    # Defensive trends
-                    seasonal_trends[f'DEF_TREND_{team_type}_{window}D'] = (
-                        games.groupby('TEAM_ID_' + team_type)['PLUS_MINUS_' + team_type]
-                        .rolling(window, min_periods=1)
-                        .apply(lambda x: np.average(x, weights=weights[-len(x):]))
-                        .reset_index(0, drop=True)
-                    )
-
-            # Add season segment indicators
-            games['SEASON_SEGMENT'] = pd.cut(
-                games['DAYS_INTO_SEASON'],
-                bins=[0, 41, 82, 123, 164],
-                labels=['Early', 'Mid', 'Late', 'Final']
-            )
-
-            # Calculate segment-specific statistics
-            segment_stats = games.groupby('SEASON_SEGMENT').agg({
-                'PTS_HOME': 'mean',
-                'PTS_AWAY': 'mean',
-                'PLUS_MINUS_HOME': 'mean',
-                'PLUS_MINUS_AWAY': 'mean'
-            })
-
-            # Add segment adjustments
-            for team_type in ['HOME', 'AWAY']:
-                seasonal_trends[f'SEGMENT_ADJ_{team_type}'] = (
-                    games['SEASON_SEGMENT'].map(
-                        segment_stats[f'PLUS_MINUS_{team_type}']
-                    )
-                )
-
-        except Exception as e:
-            print(f"Error calculating seasonal trends: {e}")
-
-        return seasonal_trends
-
-    def calculate_confidence_score(self, predictions: np.ndarray, features: pd.DataFrame) -> np.ndarray:
-        """Calculate confidence scores for predictions."""
-        confidence_scores = np.zeros(len(predictions))
-
-        try:
-            # Factors affecting confidence
-            factors = {
-                'prediction_margin': 0.3,  # Weight for prediction probability margin
-                'sample_size': 0.2,        # Weight for number of previous matches
-                'recent_consistency': 0.2,  # Weight for consistency in recent games
-                'h2h_history': 0.15,       # Weight for head-to-head history
-                'rest_advantage': 0.15     # Weight for rest day advantage
-            }
-
-            for i, pred in enumerate(predictions):
-                score = 0
-
-                # Prediction margin confidence
-                prob_margin = abs(pred - 0.5) * 2  # Scale to [0, 1]
-                score += prob_margin * factors['prediction_margin']
-
-                # Sample size confidence
-                games_played = features.iloc[i]['WIN_count_HOME_60D']
-                sample_size_conf = min(games_played / 20, 1)  # Scale to [0, 1]
-                score += sample_size_conf * factors['sample_size']
-
-                # Recent consistency confidence
-                consistency = 1 - features.iloc[i]['HOME_CONSISTENCY_30D']  # Lower variance is better
-                score += consistency * factors['recent_consistency']
-
-                # Head-to-head confidence
-                h2h_games = features.iloc[i]['H2H_GAMES']
-                h2h_conf = min(h2h_games / 10, 1)  # Scale to [0, 1]
-                score += h2h_conf * factors['h2h_history']
-
-                # Rest advantage confidence
-                rest_diff = abs(features.iloc[i]['REST_DIFF'])
-                rest_conf = min(rest_diff / 3, 1)  # Scale to [0, 1]
-                score += rest_conf * factors['rest_advantage']
-
-                confidence_scores[i] = score
-
-            # Normalize to [0, 1]
-            confidence_scores = (confidence_scores - confidence_scores.min()) / (confidence_scores.max() - confidence_scores.min())
-
-        except Exception as e:
-            print(f"Error calculating confidence scores: {e}")
-            confidence_scores = np.full(len(predictions), 0.5)
-
-        return confidence_scores
-
-    def prepare_enhanced_features(self, stats_df: pd.DataFrame) -> pd.DataFrame:
-            """Prepare enhanced feature set with all new metrics."""
-            print("Preparing enhanced feature set...")
-
-            try:
-                # First, let's debug what columns we actually have
-                print("Available columns:", stats_df.columns.tolist())
-
-                # Initialize features DataFrame
-                features = pd.DataFrame()
-
-                # Get the game date column - check both possible names
-                if 'GAME_DATE_HOME' in stats_df.columns:
-                    date_col = 'GAME_DATE_HOME'
-                elif 'GAME_DATE' in stats_df.columns:
-                    date_col = 'GAME_DATE'
-                else:
-                    raise KeyError("No game date column found in stats DataFrame")
-
-                features['GAME_DATE'] = pd.to_datetime(stats_df[date_col])
-
-                # Get target variable - check both possible names
-                if 'WL_HOME' in stats_df.columns:
-                    features['TARGET'] = (stats_df['WL_HOME'] == 'W').astype(int)
-                elif 'TARGET' in stats_df.columns:
-                    features['TARGET'] = stats_df['TARGET']
-                else:
-                    raise KeyError("No target column found in stats DataFrame")
-
-                # Process time window features
-                for window in self.lookback_windows:
-                    window_str = f'_{window}D'
-
-                    # Win percentage features
-                    for team_type in ['HOME', 'AWAY']:
-                        win_col = f'WIN_mean_{team_type}{window_str}'
-                        if win_col in stats_df.columns:
-                            features[f'WIN_PCT_{team_type}{window_str}'] = stats_df[win_col]
-                        else:
-                            print(f"Warning: {win_col} not found in stats DataFrame")
-                            features[f'WIN_PCT_{team_type}{window_str}'] = 0
-
-                    # Calculate win percentage differential if both home and away exist
-                    if all(f'WIN_PCT_{t}{window_str}' in features.columns for t in ['HOME', 'AWAY']):
-                        features[f'WIN_PCT_DIFF{window_str}'] = (
-                            features[f'WIN_PCT_HOME{window_str}'] -
-                            features[f'WIN_PCT_AWAY{window_str}']
-                        )
-
-                    # Rating metrics
-                    for metric in ['OFF_RTG', 'DEF_RTG', 'NET_RTG', 'PACE']:
-                        home_col = f'{metric}_mean_HOME{window_str}'
-                        away_col = f'{metric}_mean_AWAY{window_str}'
-
-                        if home_col in stats_df.columns and away_col in stats_df.columns:
-                            home_stat = stats_df[home_col].fillna(0)
-                            away_stat = stats_df[away_col].fillna(0)
-                            features[f'{metric}_DIFF{window_str}'] = home_stat - away_stat
-                        else:
-                            print(f"Warning: {metric} columns not found for {window_str} window")
-
-                    # Points and turnover features
-                    pts_home = f'PTS_mean_HOME{window_str}'
-                    pts_away = f'PTS_mean_AWAY{window_str}'
-                    tov_home = f'TOV_mean_HOME{window_str}'
-                    tov_away = f'TOV_mean_AWAY{window_str}'
-
-                    if all(col in stats_df.columns for col in [pts_home, pts_away, tov_home, tov_away]):
-                        features[f'EFF_DIFF{window_str}'] = (
-                            (stats_df[pts_home].fillna(0) / stats_df[tov_home].fillna(1)) -
-                            (stats_df[pts_away].fillna(0) / stats_df[tov_away].fillna(1))
-                        )
-
-                    # Consistency metrics
-                    for team_type in ['HOME', 'AWAY']:
-                        pts_mean = f'PTS_mean_{team_type}{window_str}'
-                        pts_std = f'PTS_std_{team_type}{window_str}'
-
-                        if pts_mean in stats_df.columns and pts_std in stats_df.columns:
-                            features[f'{team_type}_CONSISTENCY{window_str}'] = (
-                                stats_df[pts_std].fillna(0) / stats_df[pts_mean].fillna(1)
-                            )
-
-                # Add travel impact features
-                print("Calculating travel impacts...")
-                travel_impacts = stats_df.apply(self.calculate_travel_impact, axis=1)
-                features['TRAVEL_DISTANCE'] = [x['distance'] for x in travel_impacts]
-                features['TIMEZONE_DIFF'] = [x['timezone_diff'] for x in travel_impacts]
-
-                # Add rest and fatigue features
-                print("Adding rest and fatigue features...")
-                if 'REST_DAYS_HOME' in stats_df.columns and 'REST_DAYS_AWAY' in stats_df.columns:
-                    features['REST_DIFF'] = (
-                        stats_df['REST_DAYS_HOME'].fillna(0) -
-                        stats_df['REST_DAYS_AWAY'].fillna(0)
-                    )
-
-                for window in self.lookback_windows:
-                    fatigue_home = f'FATIGUE_HOME_{window}D'
-                    fatigue_away = f'FATIGUE_AWAY_{window}D'
-
-                    if fatigue_home in stats_df.columns and fatigue_away in stats_df.columns:
-                        features[f'FATIGUE_DIFF_{window}D'] = (
-                            stats_df[fatigue_home].fillna(0) -
-                            stats_df[fatigue_away].fillna(0)
-                        )
-
-                # Add head-to-head features
-                print("Adding head-to-head features...")
-                h2h_cols = ['H2H_GAMES', 'H2H_WIN_PCT', 'H2H_AVG_MARGIN',
-                          'H2H_STREAK', 'H2H_HOME_ADVANTAGE', 'H2H_MOMENTUM']
-                for col in h2h_cols:
-                    if col in stats_df.columns:
-                        features[col] = stats_df[col].fillna(0)
-
-                # Create interaction features
-                print("Creating interaction features...")
-                if all(col in features.columns for col in ['FATIGUE_DIFF_14D', 'TRAVEL_DISTANCE']):
-                    features['FATIGUE_TRAVEL_INTERACTION'] = (
-                        features['FATIGUE_DIFF_14D'] * features['TRAVEL_DISTANCE'] / 1000
-                    )
-
-                if all(col in features.columns for col in ['WIN_PCT_DIFF_30D', 'REST_DIFF']):
-                    features['MOMENTUM_REST_INTERACTION'] = (
-                        features['WIN_PCT_DIFF_30D'] * features['REST_DIFF']
-                    )
-
-                # Clean up the data
-                print("Cleaning and validating data...")
-                features = features.replace([np.inf, -np.inf], np.nan)
-                features = features.fillna(0)
-
-                # Clip extreme values for numerical columns
-                for col in features.columns:
-                    if col not in ['GAME_DATE', 'TARGET']:
-                        q1 = features[col].quantile(0.01)
-                        q99 = features[col].quantile(0.99)
-                        features[col] = features[col].clip(q1, q99)
-
-                print(f"Successfully created {len(features.columns)} features")
-                return features
-
-            except Exception as e:
-                print(f"Error preparing enhanced features: {e}")
-                print("DataFrame columns:", stats_df.columns.tolist())
-                raise
-
-    def predict_with_confidence(self, X: pd.DataFrame) -> Tuple[np.ndarray, np.ndarray]:
-        """Make predictions with confidence scores."""
-        predictions = super().predict(X)
-        confidence_scores = self.calculate_confidence_score(predictions, X)
-
-        return predictions, confidence_scores
-
-    def train(self, X: pd.DataFrame) -> None:
-        """Train enhanced ensemble of models with improved stability."""
-        print("Training model ensemble...")
-
-        # Extract target variable
-        y = X['TARGET']
-        X = X.drop(['TARGET', 'GAME_DATE'], axis=1, errors='ignore')
-
-        print(f"Training with {len(X)} samples and {len(X.columns)} features")
-
-        tscv = TimeSeriesSplit(n_splits=5)
-
-        # Initialize tracking
-        self.models = []
-        self.scalers = []
-        self.feature_selectors = []
-        fold_metrics = []
-        feature_importance_dict = defaultdict(list)
-
-        # First pass: identify consistently important features
-        print("Performing initial feature stability analysis...")
-        feature_stability = defaultdict(int)
-        feature_selector_list = []
-
-        for fold, (train_idx, _) in enumerate(tscv.split(X), 1):
-            X_train = X.iloc[train_idx]
-            y_train = y.iloc[train_idx]
-
-            # Initial feature selection
-            selector = SelectFromModel(
-                xgb.XGBClassifier(
-                    n_estimators=300,
-                    max_depth=4,
-                    learning_rate=0.05,
-                    subsample=0.8,
-                    colsample_bytree=0.8,
-                    random_state=42 + fold
-                ),
-                threshold='mean'
-            )
-
-            selector.fit(X_train, y_train)
-            selected_features = X.columns[selector.get_support()].tolist()
-            feature_selector_list.append(selected_features)
-
-            for feat in selected_features:
-                feature_stability[feat] += 1
-
-        # Identify stable features (selected in majority of folds)
-        stable_features = [feat for feat, count in feature_stability.items() if count >= 3]
-        print(f"\nIdentified {len(stable_features)} stable features")
-
-        # Main training loop with enhanced monitoring
-        for fold, (train_idx, val_idx) in enumerate(tscv.split(X), 1):
-            print(f"\nTraining fold {fold}...")
-
-            X_train, X_val = X.iloc[train_idx], X.iloc[val_idx]
-            y_train, y_val = y.iloc[train_idx], y.iloc[val_idx]
-
-            # Scale features
-            scaler = StandardScaler()
-            X_train_scaled = scaler.fit_transform(X_train)
-            X_val_scaled = scaler.transform(X_val)
-
-            # Use stable features
-            feature_mask = X.columns.isin(stable_features)
-            X_train_selected = X_train_scaled[:, feature_mask]
-            X_val_selected = X_val_scaled[:, feature_mask]
-
-            # Train window-specific models
-            window_models = []
-
-            for window in self.lookback_windows:
-                # Get window-specific features
-                window_features = [feat for feat in stable_features if f'_{window}D' in feat]
-                base_features = [feat for feat in stable_features if '_D' not in feat]
-                combined_features = window_features + base_features
-
-                if not combined_features:
-                    continue
-
-                feature_indices = [stable_features.index(feat) for feat in combined_features]
-
-                # Window-specific model with early stopping
-                model = xgb.XGBClassifier(
-                    n_estimators=500,
-                    max_depth=5,
-                    learning_rate=0.005,
-                    subsample=0.85,
-                    colsample_bytree=0.85,
-                    min_child_weight=4,
-                    gamma=0.5,
-                    reg_alpha=0.3,
-                    reg_lambda=1.5,
-                    scale_pos_weight=1,
-                    random_state=42 + window,
-                    eval_metric=['logloss', 'auc']
-                )
-
-                X_train_window = X_train_selected[:, feature_indices]
-                X_val_window = X_val_selected[:, feature_indices]
-
-                # Train with early stopping
-                model.fit(
-                    X_train_window, y_train,
-                    eval_set=[(X_val_window, y_val)],
-                    verbose=0
-                )
-
-                window_models.append((f'{window}d', model, combined_features))
-
-                # Store feature importance
-                importances = model.feature_importances_
-                for feat, imp in zip(combined_features, importances):
-                    feature_importance_dict[feat].append(imp)
-
-            # Store models and scalers
-            self.models.append((window_models, scaler))
-
-            # Evaluate performance
-            y_preds = []
-            for _, model, feats in window_models:
-                feature_indices = [stable_features.index(f) for f in feats]
-                y_pred = model.predict_proba(X_val_selected[:, feature_indices])[:, 1]
-                y_preds.append(y_pred)
-
-            # Average predictions from all window models
-            y_pred_avg = np.mean(y_preds, axis=0)
-            y_pred_binary = (y_pred_avg > 0.5).astype(int)
-
-            # Calculate metrics
-            acc = accuracy_score(y_val, y_pred_binary)
-            brier = brier_score_loss(y_val, y_pred_avg)
-            auc = roc_auc_score(y_val, y_pred_avg)
-
-            fold_metrics.append({
-                'accuracy': acc,
-                'brier_score': brier,
-                'auc': auc
-            })
-
-            print(f"Fold {fold} Metrics:")
-            print(f"Accuracy: {acc:.3f}")
-            print(f"Brier Score: {brier:.3f}")
-            print(f"AUC-ROC: {auc:.3f}")
-
-        # Print overall performance
-        print("\nOverall Model Performance:")
-        metrics_df = pd.DataFrame(fold_metrics)
-        for metric in metrics_df.columns:
-            mean_val = metrics_df[metric].mean()
-            std_val = metrics_df[metric].std()
-            print(f"{metric}: {mean_val:.3f} ± {std_val:.3f}")
-=======
 """
 Main entry point for the NBA Prediction System.
 
@@ -1322,7 +26,6 @@
 import argparse
 from src.predictor import EnhancedNBAPredictor
 
->>>>>>> b8e7ebe1
 
 def main():
     """
